// Copyright (c) 2018, Google LLC All rights reserved.
//
// Licensed under the Apache License, Version 2.0 (the "License");
// you may not use this file except in compliance with the License.
// You may obtain a copy of the License at
//
//     http://www.apache.org/licenses/LICENSE-2.0
//
// Unless required by applicable law or agreed to in writing, software
// distributed under the License is distributed on an "AS IS" BASIS,
// WITHOUT WARRANTIES OR CONDITIONS OF ANY KIND, either express or implied.
// See the License for the specific language governing permissions and
// limitations under the License.

package tpm2

import (
	"crypto/elliptic"
	"crypto/sha1"
	"crypto/sha256"
	"crypto/sha512"
	"fmt"
	"hash"

	"github.com/google/go-tpm/tpmutil"
)

// MAX_DIGEST_BUFFER is the maximum size of []byte request or response fields.
// Typically used for chunking of big blobs of data (such as for hashing or
// encryption).
const maxDigestBuffer = 1024

// Algorithm represents a TPM_ALG_ID value.
type Algorithm uint16

// IsNull returns true if a is AlgNull or zero (unset).
func (a Algorithm) IsNull() bool {
	return a == AlgNull || a == AlgUnknown
}

// UsesCount returns true if a signature algorithm uses count value.
func (a Algorithm) UsesCount() bool {
	return a == AlgECDAA
}

// UsesHash returns true if the algorithm requires the use of a hash.
func (a Algorithm) UsesHash() bool {
	return a == AlgOAEP
}

// HashConstructor returns a function that can be used to make a
// hash.Hash using the specified algorithm. An error is returned
// if the algorithm is not a hash algorithm.
func (a Algorithm) HashConstructor() (func() hash.Hash, error) {
	c, ok := hashConstructors[a]
	if !ok {
		return nil, fmt.Errorf("algorithm not supported: 0x%x", a)
	}
	return c, nil
}

// Supported Algorithms.
const (
	AlgUnknown   Algorithm = 0x0000
	AlgRSA       Algorithm = 0x0001
	AlgSHA1      Algorithm = 0x0004
	AlgAES       Algorithm = 0x0006
	AlgKeyedHash Algorithm = 0x0008
	AlgSHA256    Algorithm = 0x000B
	AlgSHA384    Algorithm = 0x000C
	AlgSHA512    Algorithm = 0x000D
	AlgNull      Algorithm = 0x0010
	AlgRSASSA    Algorithm = 0x0014
	AlgRSAES     Algorithm = 0x0015
	AlgRSAPSS    Algorithm = 0x0016
	AlgOAEP      Algorithm = 0x0017
	AlgECDSA     Algorithm = 0x0018
	AlgECDH      Algorithm = 0x0019
	AlgECDAA     Algorithm = 0x001A
	AlgKDF2      Algorithm = 0x0021
	AlgECC       Algorithm = 0x0023
	AlgSymCipher Algorithm = 0x0025
	AlgCTR       Algorithm = 0x0040
	AlgOFB       Algorithm = 0x0041
	AlgCBC       Algorithm = 0x0042
	AlgCFB       Algorithm = 0x0043
	AlgECB       Algorithm = 0x0044
)

// HandleType defines a type of handle.
type HandleType uint8

// Supported handle types
const (
	HandleTypePCR           HandleType = 0x00
	HandleTypeNVIndex       HandleType = 0x01
	HandleTypeHMACSession   HandleType = 0x02
	HandleTypeLoadedSession HandleType = 0x02
	HandleTypePolicySession HandleType = 0x03
	HandleTypeSavedSession  HandleType = 0x03
	HandleTypePermanent     HandleType = 0x40
	HandleTypeTransient     HandleType = 0x80
	HandleTypePersistent    HandleType = 0x81
)

// SessionType defines the type of session created in StartAuthSession.
type SessionType uint8

// Supported session types.
const (
	SessionHMAC   SessionType = 0x00
	SessionPolicy SessionType = 0x01
	SessionTrial  SessionType = 0x03
)

// SessionAttributes represents an attribute of a session.
type SessionAttributes byte

// Session Attributes (Structures 8.4 TPMA_SESSION)
const (
	AttrContinueSession SessionAttributes = 1 << iota
	AttrAuditExclusive
	AttrAuditReset
	_ // bit 3 reserved
	_ // bit 4 reserved
	AttrDecrypt
	AttrEcrypt
	AttrAudit
)

// EmptyAuth represents the empty authorization value.
var EmptyAuth []byte

// KeyProp is a bitmask used in Attributes field of key templates. Individual
// flags should be OR-ed to form a full mask.
type KeyProp uint32

// Key properties.
const (
	FlagFixedTPM            KeyProp = 0x00000002
	FlagFixedParent         KeyProp = 0x00000010
	FlagSensitiveDataOrigin KeyProp = 0x00000020
	FlagUserWithAuth        KeyProp = 0x00000040
	FlagAdminWithPolicy     KeyProp = 0x00000080
	FlagNoDA                KeyProp = 0x00000400
	FlagRestricted          KeyProp = 0x00010000
	FlagDecrypt             KeyProp = 0x00020000
	FlagSign                KeyProp = 0x00040000

	FlagSealDefault   = FlagFixedTPM | FlagFixedParent
	FlagSignerDefault = FlagSign | FlagRestricted | FlagFixedTPM |
		FlagFixedParent | FlagSensitiveDataOrigin | FlagUserWithAuth
	FlagStorageDefault = FlagDecrypt | FlagRestricted | FlagFixedTPM |
		FlagFixedParent | FlagSensitiveDataOrigin | FlagUserWithAuth
)

// TPMProp represents the index of a TPM property in a call to GetCapability().
type TPMProp uint32

// TPM Capability Properties, see TPM 2.0 Spec, Rev 1.38, Table 23
const (
	// Fixed TPM Properties (PT_FIXED)
	FamilyIndicator TPMProp = 0x100 + iota
	SpecLevel
	SpecRevision
	SpecDayOfYear
	SpecYear
	Manufacturer
	VendorString1
	VendorString2
	VendorString3
	VendorString4
	VendorTPMType
	FirmwareVersion1
	FirmwareVersion2
	InputMaxBufferSize
	TransientObjectsMin
	PersistentObjectsMin
	LoadedObjectsMin
	ActiveSessionsMax
	PCRCount
	PCRSelectMin
	ContextGapMax
	_ // (PT_FIXED + 21) is skipped
	NVCountersMax
	NVIndexMax
	MemoryMethod
	ClockUpdate
	ContextHash
	ContextSym
	ContextSymSize
	OrderlyCount
	CommandMaxSize
	ResponseMaxSize
	DigestMaxSize
	ObjectContextMaxSize
	SessionContextMaxSize
	PSFamilyIndicator
	PSSpecLevel
	PSSpecRevision
	PSSpecDayOfYear
	PSSpecYear
	SplitSigningMax
	TotalCommands
	LibraryCommands
	VendorCommands
	NVMaxBufferSize
	TPMModes
	CapabilityMaxBufferSize

	PCRFirst           TPMProp = 0x00000000
	HMACSessionFirst   TPMProp = 0x02000000
	LoadedSessionFirst TPMProp = 0x02000000
	PolicySessionFirst TPMProp = 0x03000000
	ActiveSessionFirst TPMProp = 0x03000000
	TransientFirst     TPMProp = 0x80000000
	PersistentFirst    TPMProp = 0x81000000
	PersistentLast     TPMProp = 0x81FFFFFF
	PlatformPersistent TPMProp = 0x81800000
	NVIndexFirst       TPMProp = 0x01000000
	NVIndexLast        TPMProp = 0x01FFFFFF
	PermanentFirst     TPMProp = 0x40000000
	PermanentLast      TPMProp = 0x4000010F
)

// Reserved Handles.
const (
	HandleOwner tpmutil.Handle = 0x40000001 + iota
	HandleRevoke
	HandleTransport
	HandleOperator
	HandleAdmin
	HandleEK
	HandleNull
	HandleUnassigned
	HandlePasswordSession
	HandleLockout
	HandleEndorsement
	HandlePlatform
)

// Capability identifies some TPM property or state type.
type Capability uint32

// TPM Capabilities.
const (
	CapabilityAlgs Capability = iota
	CapabilityHandles
	CapabilityCommands
	CapabilityPPCommands
	CapabilityAuditCommands
	CapabilityPCRs
	CapabilityTPMProperties
	CapabilityPCRProperties
	CapabilityECCCurves
	CapabilityAuthPolicies
)

// TPM Structure Tags. Tags are used to disambiguate structures, similar to Alg
// values: tag value defines what kind of data lives in a nested field.
const (
	TagNull           tpmutil.Tag = 0x8000
	TagNoSessions     tpmutil.Tag = 0x8001
	TagSessions       tpmutil.Tag = 0x8002
	TagAttestCertify  tpmutil.Tag = 0x8017
	TagAttestQuote    tpmutil.Tag = 0x8018
	TagAttestCreation tpmutil.Tag = 0x801a
	TagHashCheck      tpmutil.Tag = 0x8024
)

// StartupType instructs the TPM on how to handle its state during Shutdown or
// Startup.
type StartupType uint16

// Startup types
const (
	StartupClear StartupType = iota
	StartupState
)

// EllipticCurve identifies specific EC curves.
type EllipticCurve uint16

// ECC curves supported by TPM 2.0 spec.
const (
	CurveNISTP192 = EllipticCurve(iota + 1)
	CurveNISTP224
	CurveNISTP256
	CurveNISTP384
	CurveNISTP521

	CurveBNP256 = EllipticCurve(iota + 10)
	CurveBNP638

	CurveSM2P256 = EllipticCurve(0x0020)
)

var toGoCurve = map[EllipticCurve]elliptic.Curve{
	CurveNISTP224: elliptic.P224(),
	CurveNISTP256: elliptic.P256(),
	CurveNISTP384: elliptic.P384(),
	CurveNISTP521: elliptic.P521(),
}

// Supported TPM operations.
const (
<<<<<<< HEAD
	cmdEvictControl               tpmutil.Command = 0x00000120
	cmdUndefineSpace              tpmutil.Command = 0x00000122
	cmdClear                      tpmutil.Command = 0x00000126
	cmdClearControl		      tpmutil.Command = 0x00000127
	cmdClockSet                   tpmutil.Command = 0x00000128
	cmdHierarchyChangeAuth        tpmutil.Command = 0x00000129
	cmdDefineSpace                tpmutil.Command = 0x0000012A
	cmdPCRAllocate                tpmutil.Command = 0x0000012B
	cmdCreatePrimary              tpmutil.Command = 0x00000131
	cmdIncrementNVCounter         tpmutil.Command = 0x00000134
	cmdWriteNV                    tpmutil.Command = 0x00000137
	cmdDictionaryAttackParameters tpmutil.Command = 0x0000013A
	cmdPCREvent                   tpmutil.Command = 0x0000013C
	cmdStartup                    tpmutil.Command = 0x00000144
	cmdShutdown                   tpmutil.Command = 0x00000145
	cmdStirRandom                 tpmutil.Command = 0x00000146
	cmdActivateCredential         tpmutil.Command = 0x00000147
	cmdCertify                    tpmutil.Command = 0x00000148
	cmdCertifyCreation            tpmutil.Command = 0x0000014A
	cmdReadNV                     tpmutil.Command = 0x0000014E
=======
	cmdEvictControl       tpmutil.Command = 0x00000120
	cmdUndefineSpace      tpmutil.Command = 0x00000122
	cmdDefineSpace        tpmutil.Command = 0x0000012A
	cmdCreatePrimary      tpmutil.Command = 0x00000131
	cmdIncrementNVCounter tpmutil.Command = 0x00000134
	cmdWriteNV            tpmutil.Command = 0x00000137
	cmdPCREvent           tpmutil.Command = 0x0000013C
	cmdStartup            tpmutil.Command = 0x00000144
	cmdShutdown           tpmutil.Command = 0x00000145
	cmdActivateCredential tpmutil.Command = 0x00000147
	cmdCertify            tpmutil.Command = 0x00000148
	cmdCertifyCreation    tpmutil.Command = 0x0000014A
	cmdReadNV             tpmutil.Command = 0x0000014E
>>>>>>> b46f7071
	// CmdPolicySecret is a command code for TPM2_PolicySecret.
	// It's exported for computing of default AuthPolicy value.
	CmdPolicySecret     tpmutil.Command = 0x00000151
	cmdCreate           tpmutil.Command = 0x00000153
	cmdLoad             tpmutil.Command = 0x00000157
	cmdQuote            tpmutil.Command = 0x00000158
	cmdRSADecrypt       tpmutil.Command = 0x00000159
	cmdSign             tpmutil.Command = 0x0000015D
	cmdUnseal           tpmutil.Command = 0x0000015E
	cmdContextLoad      tpmutil.Command = 0x00000161
	cmdContextSave      tpmutil.Command = 0x00000162
	cmdEncryptDecrypt   tpmutil.Command = 0x00000164
	cmdFlushContext     tpmutil.Command = 0x00000165
	cmdLoadExternal     tpmutil.Command = 0x00000167
	cmdMakeCredential   tpmutil.Command = 0x00000168
	cmdReadPublicNV     tpmutil.Command = 0x00000169
	cmdReadPublic       tpmutil.Command = 0x00000173
	cmdRSAEncrypt       tpmutil.Command = 0x00000174
	cmdStartAuthSession tpmutil.Command = 0x00000176
	cmdGetCapability    tpmutil.Command = 0x0000017A
	cmdGetRandom        tpmutil.Command = 0x0000017B
	cmdHash             tpmutil.Command = 0x0000017D
	cmdPCRRead          tpmutil.Command = 0x0000017E
	// CmdPolicyPCR is the command code for TPM2_PolicyPCR.
	// It's exported for computing AuthPolicy values for PCR-based sessions.
	CmdPolicyPCR       tpmutil.Command = 0x0000017F
	cmdReadClock       tpmutil.Command = 0x00000181
	cmdPCRExtend       tpmutil.Command = 0x00000182
	cmdPolicyGetDigest tpmutil.Command = 0x00000189
	cmdPolicyPassword  tpmutil.Command = 0x0000018C
	cmdEncryptDecrypt2 tpmutil.Command = 0x00000193
)

// Regular TPM 2.0 devices use 24-bit mask (3 bytes) for PCR selection.
const sizeOfPCRSelect = 3

// digestSize returns the size of a digest for hashing algorithm alg, or 0 if
// it's not recognized.
func digestSize(alg Algorithm) int {
	switch alg {
	case AlgSHA1:
		return sha1.Size
	case AlgSHA256:
		return sha256.Size
	case AlgSHA512:
		return sha512.Size
	default:
		return 0
	}
}

const defaultRSAExponent = 1<<16 + 1

var hashConstructors = map[Algorithm]func() hash.Hash{
	AlgSHA1:   sha1.New,
	AlgSHA256: sha256.New,
	AlgSHA384: sha512.New384,
	AlgSHA512: sha512.New,
}

// NVAttr is a bitmask used in Attributes field of NV indexes. Individual
// flags should be OR-ed to form a full mask.
type NVAttr uint32

// NV Attributes
const (
	AttrPPWrite        NVAttr = 0x00000001
	AttrOwnerWrite     NVAttr = 0x00000002
	AttrAuthWrite      NVAttr = 0x00000004
	AttrPolicyWrite    NVAttr = 0x00000008
	AttrPolicyDelete   NVAttr = 0x00000400
	AttrWriteLocked    NVAttr = 0x00000800
	AttrWriteAll       NVAttr = 0x00001000
	AttrWriteDefine    NVAttr = 0x00002000
	AttrWriteSTClear   NVAttr = 0x00004000
	AttrGlobalLock     NVAttr = 0x00008000
	AttrPPRead         NVAttr = 0x00010000
	AttrOwnerRead      NVAttr = 0x00020000
	AttrAuthRead       NVAttr = 0x00040000
	AttrPolicyRead     NVAttr = 0x00080000
	AttrNoDA           NVAttr = 0x02000000
	AttrOrderly        NVAttr = 0x04000000
	AttrClearSTClear   NVAttr = 0x08000000
	AttrReadLocked     NVAttr = 0x10000000
	AttrWritten        NVAttr = 0x20000000
	AttrPlatformCreate NVAttr = 0x40000000
	AttrReadSTClear    NVAttr = 0x80000000
)<|MERGE_RESOLUTION|>--- conflicted
+++ resolved
@@ -304,15 +304,12 @@
 
 // Supported TPM operations.
 const (
-<<<<<<< HEAD
 	cmdEvictControl               tpmutil.Command = 0x00000120
 	cmdUndefineSpace              tpmutil.Command = 0x00000122
 	cmdClear                      tpmutil.Command = 0x00000126
-	cmdClearControl		      tpmutil.Command = 0x00000127
-	cmdClockSet                   tpmutil.Command = 0x00000128
+	cmdClearControl               tpmutil.Command = 0x00000127
 	cmdHierarchyChangeAuth        tpmutil.Command = 0x00000129
 	cmdDefineSpace                tpmutil.Command = 0x0000012A
-	cmdPCRAllocate                tpmutil.Command = 0x0000012B
 	cmdCreatePrimary              tpmutil.Command = 0x00000131
 	cmdIncrementNVCounter         tpmutil.Command = 0x00000134
 	cmdWriteNV                    tpmutil.Command = 0x00000137
@@ -320,26 +317,10 @@
 	cmdPCREvent                   tpmutil.Command = 0x0000013C
 	cmdStartup                    tpmutil.Command = 0x00000144
 	cmdShutdown                   tpmutil.Command = 0x00000145
-	cmdStirRandom                 tpmutil.Command = 0x00000146
 	cmdActivateCredential         tpmutil.Command = 0x00000147
 	cmdCertify                    tpmutil.Command = 0x00000148
 	cmdCertifyCreation            tpmutil.Command = 0x0000014A
 	cmdReadNV                     tpmutil.Command = 0x0000014E
-=======
-	cmdEvictControl       tpmutil.Command = 0x00000120
-	cmdUndefineSpace      tpmutil.Command = 0x00000122
-	cmdDefineSpace        tpmutil.Command = 0x0000012A
-	cmdCreatePrimary      tpmutil.Command = 0x00000131
-	cmdIncrementNVCounter tpmutil.Command = 0x00000134
-	cmdWriteNV            tpmutil.Command = 0x00000137
-	cmdPCREvent           tpmutil.Command = 0x0000013C
-	cmdStartup            tpmutil.Command = 0x00000144
-	cmdShutdown           tpmutil.Command = 0x00000145
-	cmdActivateCredential tpmutil.Command = 0x00000147
-	cmdCertify            tpmutil.Command = 0x00000148
-	cmdCertifyCreation    tpmutil.Command = 0x0000014A
-	cmdReadNV             tpmutil.Command = 0x0000014E
->>>>>>> b46f7071
 	// CmdPolicySecret is a command code for TPM2_PolicySecret.
 	// It's exported for computing of default AuthPolicy value.
 	CmdPolicySecret     tpmutil.Command = 0x00000151
