// Copyright (c) 2014, Google Inc. All rights reserved.
//
// Licensed under the Apache License, Version 2.0 (the "License");
// you may not use this file except in compliance with the License.
// You may obtain a copy of the License at
//
//     http://www.apache.org/licenses/LICENSE-2.0
//
// Unless required by applicable law or agreed to in writing, software
// distributed under the License is distributed on an "AS IS" BASIS,
// WITHOUT WARRANTIES OR CONDITIONS OF ANY KIND, either express or implied.
// See the License for the specific language governing permissions and
// limitations under the License.

// Package tpm supports direct communication with a tpm device under Linux.
package tpm

import (
	"crypto"
	"crypto/hmac"
	"crypto/rand"
	"crypto/rsa"
	"crypto/sha1"
	"crypto/subtle"
	"encoding/binary"
	"errors"
	"fmt"
	"io"
	"net"
	"os"
)

<<<<<<< HEAD
// GetKeys gets the list of handles for currently-loaded TPM keys.
func GetKeys(f *os.File) ([]Handle, error) {
	var b []byte
	subCap, err := pack([]interface{}{rtKey})
	if err != nil {
		return nil, err
	}
	in := []interface{}{capHandle, subCap}
	out := []interface{}{&b}
	if _, err := submitTPMRequest(f, tagRQUCommand, ordGetCapability, in, out); err != nil {
		return nil, err
	}
	return unpackKeyHandleList(b)
=======
// OpenTPM opens a channel to the TPM at the given path. If the file is a
// device, then it treats it like a normal TPM device, and if the file is a
// Unix domain socket, then it opens a connection to the socket.
func OpenTPM(path string) (io.ReadWriteCloser, error) {
	// If it's a regular file, then open it
	var rwc io.ReadWriteCloser
	fi, err := os.Stat(path)
	if err != nil {
		return nil, err
	}

	if fi.Mode()&os.ModeDevice != 0 {
		var f *os.File
		f, err = os.OpenFile(path, os.O_RDWR, 0600)
		if err != nil {
			return nil, err
		}
		rwc = io.ReadWriteCloser(f)
	} else if fi.Mode()&os.ModeSocket != 0 {
		uc, err := net.DialUnix("unix", nil, &net.UnixAddr{Name: path, Net: "unix"})
		if err != nil {
			return nil, err
		}
		rwc = io.ReadWriteCloser(uc)
	} else {
		return nil, fmt.Errorf("unsupported TPM file mode %s", fi.Mode().String())
	}

	return rwc, nil
>>>>>>> 4d0d6738
}

// ReadPCR reads a PCR value from the TPM.
func ReadPCR(rw io.ReadWriter, pcr uint32) ([]byte, error) {
	in := []interface{}{pcr}
	var v pcrValue
	out := []interface{}{&v}
	// There's no need to check the ret value here, since the err value contains
	// all the necessary information.
	if _, err := submitTPMRequest(rw, tagRQUCommand, ordPCRRead, in, out); err != nil {
		return nil, err
	}

	return v[:], nil
}

// FetchPCRValues gets a given sequence of PCR values.
func FetchPCRValues(rw io.ReadWriter, pcrVals []int) ([]byte, error) {
	var pcrs []byte
	for _, v := range pcrVals {
		pcr, err := ReadPCR(rw, uint32(v))
		if err != nil {
			return nil, err
		}

		pcrs = append(pcrs, pcr...)
	}

	return pcrs, nil
}

// GetRandom gets random bytes from the TPM.
func GetRandom(rw io.ReadWriter, size uint32) ([]byte, error) {
	var b []byte
	in := []interface{}{size}
	out := []interface{}{&b}
	// There's no need to check the ret value here, since the err value
	// contains all the necessary information.
	if _, err := submitTPMRequest(rw, tagRQUCommand, ordGetRandom, in, out); err != nil {
		return nil, err
	}

	return b, nil
}

// LoadKey2 loads a key blob (a serialized TPM_KEY or TPM_KEY12) into the TPM
// and returns a handle for this key.
func LoadKey2(rw io.ReadWriter, keyBlob []byte, srkAuth []byte) (Handle, error) {
	// Deserialize the keyBlob as a key
	var k key
	if err := unpack(keyBlob, []interface{}{&k}); err != nil {
		return 0, err
	}

	// Run OSAP for the SRK, reading a random OddOSAP for our initial
	// command and getting back a secret and a handle. LoadKey2 needs an
	// OSAP session for the SRK because the private part of a TPM_KEY or
	// TPM_KEY12 is sealed against the SRK.
	sharedSecret, osapr, err := newOSAPSession(rw, etSRK, khSRK, srkAuth)
	if err != nil {
		return 0, err
	}
	defer osapr.Close(rw)
	defer zeroBytes(sharedSecret[:])

	authIn := []interface{}{ordLoadKey2, k}
	ca, err := newCommandAuth(osapr.AuthHandle, osapr.NonceEven, sharedSecret[:], authIn)
	if err != nil {
		return 0, err
	}

	handle, ra, ret, err := loadKey2(rw, &k, ca)
	if err != nil {
		return 0, err
	}

	// Check the response authentication.
	raIn := []interface{}{ret, ordLoadKey2}
	if err := ra.verify(ca.NonceOdd, sharedSecret[:], raIn); err != nil {
		return 0, err
	}

	return handle, nil
}

// Quote2 performs a quote operation on the TPM for the given data,
// under the key associated with the handle and for the pcr values
// specified in the call.
func Quote2(rw io.ReadWriter, handle Handle, data []byte, pcrVals []int, addVersion byte, aikAuth []byte) ([]byte, error) {
	// Run OSAP for the handle, reading a random OddOSAP for our initial
	// command and getting back a secret and a response.
	sharedSecret, osapr, err := newOSAPSession(rw, etKeyHandle, handle, aikAuth)
	if err != nil {
		return nil, err
	}
	defer osapr.Close(rw)
	defer zeroBytes(sharedSecret[:])

	// Hash the data to get the value to pass to quote2.
	hash := sha1.Sum(data)
	pcrSel, err := newPCRSelection(pcrVals)
	if err != nil {
		return nil, err
	}
	authIn := []interface{}{ordQuote2, hash, pcrSel, addVersion}
	ca, err := newCommandAuth(osapr.AuthHandle, osapr.NonceEven, sharedSecret[:], authIn)
	if err != nil {
		return nil, err
	}

	// TODO(tmroeder): use the returned capVersionInfo.
	pcrShort, _, capBytes, sig, ra, ret, err := quote2(rw, handle, hash, pcrSel, addVersion, ca)
	if err != nil {
		return nil, err
	}

	// Check response authentication.
	raIn := []interface{}{ret, ordQuote2, pcrShort, capBytes, sig}
	if err := ra.verify(ca.NonceOdd, sharedSecret[:], raIn); err != nil {
		return nil, err
	}

	return sig, nil
}

// GetPubKey retrieves an opaque blob containing a public key corresponding to
// a handle from the TPM.
func GetPubKey(rw io.ReadWriter, keyHandle Handle, srkAuth []byte) ([]byte, error) {
	// Run OSAP for the handle, reading a random OddOSAP for our initial
	// command and getting back a secret and a response.
	sharedSecret, osapr, err := newOSAPSession(rw, etKeyHandle, keyHandle, srkAuth)
	if err != nil {
		return nil, err
	}
	defer osapr.Close(rw)
	defer zeroBytes(sharedSecret[:])

	authIn := []interface{}{ordGetPubKey}
	ca, err := newCommandAuth(osapr.AuthHandle, osapr.NonceEven, sharedSecret[:], authIn)
	if err != nil {
		return nil, err
	}

	pk, ra, ret, err := getPubKey(rw, keyHandle, ca)
	if err != nil {
		return nil, err
	}

	// Check response authentication for TPM_GetPubKey.
	raIn := []interface{}{ret, ordGetPubKey, pk}
	if err := ra.verify(ca.NonceOdd, sharedSecret[:], raIn); err != nil {
		return nil, err
	}

	b, err := pack([]interface{}{*pk})
	if err != nil {
		return nil, err
	}
	return b, err
}

// newOSAPSession starts a new OSAP session and derives a shared key from it.
func newOSAPSession(rw io.ReadWriter, entityType uint16, entityValue Handle, srkAuth []byte) ([20]byte, *osapResponse, error) {
	osapc := &osapCommand{
		EntityType:  entityType,
		EntityValue: entityValue,
	}

	var sharedSecret [20]byte
	if _, err := rand.Read(osapc.OddOSAP[:]); err != nil {
		return sharedSecret, nil, err
	}

	osapr, err := osap(rw, osapc)
	if err != nil {
		return sharedSecret, nil, err
	}

	// A shared secret is computed as
	//
	// sharedSecret = HMAC-SHA1(srkAuth, evenosap||oddosap)
	//
	// where srkAuth is the hash of the SRK authentication (which hash is all 0s
	// for the well-known SRK auth value) and even and odd OSAP are the
	// values from the OSAP protocol.
	osapData, err := pack([]interface{}{osapr.EvenOSAP, osapc.OddOSAP})
	if err != nil {
		return sharedSecret, nil, err
	}

	hm := hmac.New(sha1.New, srkAuth)
	hm.Write(osapData)
	// Note that crypto/hash.Sum returns a slice rather than an array, so we
	// have to copy this into an array to make sure that serialization doesn't
	// preprend a length in pack().
	sharedSecretBytes := hm.Sum(nil)
	copy(sharedSecret[:], sharedSecretBytes)
	return sharedSecret, osapr, nil
}

// newCommandAuth creates a new commandAuth structure over the given
// parameters, using the given secret for HMAC computation.
func newCommandAuth(authHandle Handle, nonceEven nonce, key []byte, params []interface{}) (*commandAuth, error) {
	// Auth = HMAC-SHA1(key, SHA1(params) || NonceEven || NonceOdd || ContSession)
	digestBytes, err := pack(params)
	if err != nil {
		return nil, err
	}

	digest := sha1.Sum(digestBytes)
	ca := &commandAuth{AuthHandle: authHandle}
	if _, err := rand.Read(ca.NonceOdd[:]); err != nil {
		return nil, err
	}

	authBytes, err := pack([]interface{}{digest, nonceEven, ca.NonceOdd, ca.ContSession})
	if err != nil {
		return nil, err
	}

	hm2 := hmac.New(sha1.New, key)
	hm2.Write(authBytes)
	auth := hm2.Sum(nil)
	copy(ca.Auth[:], auth[:])
	return ca, nil
}

// verify checks that the response authentication was correct.
// It computes the SHA1 of params, and computes the HMAC-SHA1 of this digest
// with the authentication parameters of ra along with the given odd nonce.
func (ra *responseAuth) verify(nonceOdd nonce, key []byte, params []interface{}) error {
	// Auth = HMAC-SHA1(key, SHA1(params) || ra.NonceEven || NonceOdd || ra.ContSession)
	digestBytes, err := pack(params)
	if err != nil {
		return err
	}

	digest := sha1.Sum(digestBytes)
	authBytes, err := pack([]interface{}{digest, ra.NonceEven, nonceOdd, ra.ContSession})
	if err != nil {
		return err
	}

	hm2 := hmac.New(sha1.New, key)
	hm2.Write(authBytes)
	auth := hm2.Sum(nil)

	if !hmac.Equal(ra.Auth[:], auth) {
		return errors.New("the computed response HMAC didn't match the provided HMAC")
	}

	return nil
}

// zeroBytes zeroes a byte array.
func zeroBytes(b []byte) {
	for i := range b {
		b[i] = 0
	}
}

// Seal encrypts data against a given locality and PCRs and returns the sealed data.
func Seal(rw io.ReadWriter, locality byte, pcrs []int, data []byte, srkAuth []byte) ([]byte, error) {
	pcrInfo, err := newPCRInfoLong(rw, locality, pcrs)
	if err != nil {
		return nil, err
	}

	// Run OSAP for the SRK, reading a random OddOSAP for our initial
	// command and getting back a secret and a handle.
	sharedSecret, osapr, err := newOSAPSession(rw, etSRK, khSRK, srkAuth)
	if err != nil {
		return nil, err
	}
	defer osapr.Close(rw)
	defer zeroBytes(sharedSecret[:])

	// EncAuth for a seal command is computed as
	//
	// encAuth = XOR(srkAuth, SHA1(sharedSecret || <lastEvenNonce>))
	//
	// In this case, the last even nonce is NonceEven from OSAP.
	xorData, err := pack([]interface{}{sharedSecret, osapr.NonceEven})
	if err != nil {
		return nil, err
	}
	defer zeroBytes(xorData)

	encAuthData := sha1.Sum(xorData)
	sc := &sealCommand{KeyHandle: khSRK}
	for i := range sc.EncAuth {
		sc.EncAuth[i] = srkAuth[i] ^ encAuthData[i]
	}

	// The digest input for seal authentication is
	//
	// digest = SHA1(ordSeal || encAuth || binary.Size(pcrInfo) || pcrInfo ||
	//               len(data) || data)
	//
	authIn := []interface{}{ordSeal, sc.EncAuth, uint32(binary.Size(pcrInfo)), pcrInfo, data}
	ca, err := newCommandAuth(osapr.AuthHandle, osapr.NonceEven, sharedSecret[:], authIn)
	if err != nil {
		return nil, err
	}

	sealed, ra, ret, err := seal(rw, sc, pcrInfo, data, ca)
	if err != nil {
		return nil, err
	}

	// Check the response authentication.
	raIn := []interface{}{ret, ordSeal, sealed}
	if err := ra.verify(ca.NonceOdd, sharedSecret[:], raIn); err != nil {
		return nil, err
	}

	sealedBytes, err := pack([]interface{}{*sealed})
	if err != nil {
		return nil, err
	}

	return sealedBytes, nil
}

// Unseal decrypts data encrypted by the TPM.
func Unseal(rw io.ReadWriter, sealed []byte, srkAuth []byte) ([]byte, error) {
	// Run OSAP for the SRK, reading a random OddOSAP for our initial
	// command and getting back a secret and a handle.
	sharedSecret, osapr, err := newOSAPSession(rw, etSRK, khSRK, srkAuth)
	if err != nil {
		return nil, err
	}
	defer osapr.Close(rw)
	defer zeroBytes(sharedSecret[:])

	// The unseal command needs an OIAP session in addition to the OSAP session.
	oiapr, err := oiap(rw)
	if err != nil {
		return nil, err
	}
	defer oiapr.Close(rw)

	// Convert the sealed value into a tpmStoredData.
	var tsd tpmStoredData
	if err := unpack(sealed, []interface{}{&tsd}); err != nil {
		return nil, errors.New("couldn't convert the sealed data into a tpmStoredData struct")
	}

	// The digest for auth1 and auth2 for the unseal command is computed as
	// digest = SHA1(ordUnseal || tsd)
	authIn := []interface{}{ordUnseal, tsd}

	// The first commandAuth uses the shared secret as an HMAC key.
	ca1, err := newCommandAuth(osapr.AuthHandle, osapr.NonceEven, sharedSecret[:], authIn)
	if err != nil {
		return nil, err
	}

	// The second commandAuth is based on OIAP instead of OSAP and uses the
	// SRK auth value as an HMAC key instead of the shared secret.
	ca2, err := newCommandAuth(oiapr.AuthHandle, oiapr.NonceEven, srkAuth, authIn)
	if err != nil {
		return nil, err
	}

	unsealed, ra1, ra2, ret, err := unseal(rw, khSRK, &tsd, ca1, ca2)
	if err != nil {
		return nil, err
	}

	// Check the response authentication.
	raIn := []interface{}{ret, ordUnseal, unsealed}
	if err := ra1.verify(ca1.NonceOdd, sharedSecret[:], raIn); err != nil {
		return nil, err
	}

	if err := ra2.verify(ca2.NonceOdd, srkAuth, raIn); err != nil {
		return nil, err
	}

	return unsealed, nil
}

// Quote produces a TPM quote for the given data under the given PCRs. It uses
// AIK auth and a given AIK handle.
func Quote(rw io.ReadWriter, handle Handle, data []byte, pcrNums []int, aikAuth []byte) ([]byte, []byte, error) {
	// Run OSAP for the handle, reading a random OddOSAP for our initial
	// command and getting back a secret and a response.
	sharedSecret, osapr, err := newOSAPSession(rw, etKeyHandle, handle, aikAuth)
	if err != nil {
		return nil, nil, err
	}
	defer osapr.Close(rw)
	defer zeroBytes(sharedSecret[:])

	// Hash the data to get the value to pass to quote2.
	hash := sha1.Sum(data)
	pcrSel, err := newPCRSelection(pcrNums)
	if err != nil {
		return nil, nil, err
	}
	authIn := []interface{}{ordQuote, hash, pcrSel}
	ca, err := newCommandAuth(osapr.AuthHandle, osapr.NonceEven, sharedSecret[:], authIn)
	if err != nil {
		return nil, nil, err
	}

	pcrc, sig, ra, ret, err := quote(rw, handle, hash, pcrSel, ca)
	if err != nil {
		return nil, nil, err
	}

	// Check response authentication.
	raIn := []interface{}{ret, ordQuote, pcrc, sig}
	if err := ra.verify(ca.NonceOdd, sharedSecret[:], raIn); err != nil {
		return nil, nil, err
	}

	return sig, pcrc.Values, nil
}

// MakeIdentity creates a new AIK with the given new auth value, and the given
// parameters for the privacy CA that will be used to attest to it.
// If both pk and label are nil, then the TPM_CHOSENID_HASH is set to all 0s as
// a special case. MakeIdentity returns a key blob for the newly-created key.
// The caller must be authorized to use the SRK, since the private part of the
// AIK is sealed against the SRK.
// TODO(tmroeder): currently, this code can only create 2048-bit RSA keys.
func MakeIdentity(rw io.ReadWriter, srkAuth []byte, ownerAuth []byte, aikAuth []byte, pk crypto.PublicKey, label []byte) ([]byte, error) {
	// Run OSAP for the SRK, reading a random OddOSAP for our initial command
	// and getting back a secret and a handle.
	sharedSecretSRK, osaprSRK, err := newOSAPSession(rw, etSRK, khSRK, srkAuth)
	if err != nil {
		return nil, err
	}
	defer osaprSRK.Close(rw)
	defer zeroBytes(sharedSecretSRK[:])

	// Run OSAP for the Owner, reading a random OddOSAP for our initial command
	// and getting back a secret and a handle.
	sharedSecretOwn, osaprOwn, err := newOSAPSession(rw, etOwner, khOwner, ownerAuth)
	if err != nil {
		return nil, err
	}
	defer osaprOwn.Close(rw)
	defer zeroBytes(sharedSecretOwn[:])

	// EncAuth for a MakeIdentity command is computed as
	//
	// encAuth = XOR(aikAuth, SHA1(sharedSecretOwn || <lastEvenNonce>))
	//
	// In this case, the last even nonce is NonceEven from OSAP for the Owner.
	xorData, err := pack([]interface{}{sharedSecretOwn, osaprOwn.NonceEven})
	if err != nil {
		return nil, err
	}
	defer zeroBytes(xorData)

	encAuthData := sha1.Sum(xorData)
	var encAuth digest
	for i := range encAuth {
		encAuth[i] = aikAuth[i] ^ encAuthData[i]
	}

	var caDigest digest
	if (pk != nil) != (label != nil) {
		return nil, errors.New("inconsistent null values between the pk and the label")
	}

	if pk != nil {
		pubk, err := convertPubKey(pk)
		if err != nil {
			return nil, err
		}

		// We can't pack the pair of values directly, since the label is
		// included directly as bytes, without any length.
		fullpkb, err := pack([]interface{}{pubk})
		if err != nil {
			return nil, err
		}

		caDigestBytes := append(label, fullpkb...)
		caDigest = sha1.Sum(caDigestBytes)
	}

	rsaAIKParms := rsaKeyParms{
		KeyLength: 2048,
		NumPrimes: 2,
		//Exponent:  big.NewInt(0x10001).Bytes(), // 65537. Implicit?
	}
	packedParms, err := pack([]interface{}{rsaAIKParms})
	if err != nil {
		return nil, err
	}

	aikParms := keyParms{
		AlgID:     algRSA,
		EncScheme: esNone,
		SigScheme: ssRSASaPKCS1v15SHA1,
		Parms:     packedParms,
	}

	aik := &key{
		Version:        0x01010000,
		KeyUsage:       keyIdentity,
		KeyFlags:       0,
		AuthDataUsage:  authAlways,
		AlgorithmParms: aikParms,
	}

	// The digest input for MakeIdentity authentication is
	//
	// digest = SHA1(ordMakeIdentity || encAuth || caDigest || aik)
	//
	authIn := []interface{}{ordMakeIdentity, encAuth, caDigest, aik}
	ca1, err := newCommandAuth(osaprSRK.AuthHandle, osaprSRK.NonceEven, sharedSecretSRK[:], authIn)
	if err != nil {
		return nil, err
	}

	ca2, err := newCommandAuth(osaprOwn.AuthHandle, osaprOwn.NonceEven, sharedSecretOwn[:], authIn)
	if err != nil {
		return nil, err
	}

	k, sig, ra1, ra2, ret, err := makeIdentity(rw, encAuth, caDigest, aik, ca1, ca2)
	if err != nil {
		return nil, err
	}

	// Check response authentication.
	raIn := []interface{}{ret, ordMakeIdentity, k, sig}
	if err := ra1.verify(ca1.NonceOdd, sharedSecretSRK[:], raIn); err != nil {
		return nil, err
	}

	if err := ra2.verify(ca2.NonceOdd, sharedSecretOwn[:], raIn); err != nil {
		return nil, err
	}

	// TODO(tmroeder): check the signature against the pubek.
	blob, err := pack([]interface{}{k})
	if err != nil {
		return nil, err
	}

	return blob, nil
}

// ResetLockValue resets the dictionary-attack value in the TPM; this allows the
// TPM to start working again after authentication errors without waiting for
// the dictionary-attack defenses to time out. This requires owner
// authentication.
func ResetLockValue(rw io.ReadWriter, ownerAuth digest) error {
	// Run OSAP for the Owner, reading a random OddOSAP for our initial command
	// and getting back a secret and a handle.
	sharedSecretOwn, osaprOwn, err := newOSAPSession(rw, etOwner, khOwner, ownerAuth[:])
	if err != nil {
		return err
	}
	defer osaprOwn.Close(rw)
	defer zeroBytes(sharedSecretOwn[:])

	// The digest input for ResetLockValue auth is
	//
	// digest = SHA1(ordResetLockValue)
	//
	authIn := []interface{}{ordResetLockValue}
	ca, err := newCommandAuth(osaprOwn.AuthHandle, osaprOwn.NonceEven, sharedSecretOwn[:], authIn)
	if err != nil {
		return err
	}

	ra, ret, err := resetLockValue(rw, ca)
	if err != nil {
		return err
	}

	// Check response authentication.
	raIn := []interface{}{ret, ordResetLockValue}
	if err := ra.verify(ca.NonceOdd, sharedSecretOwn[:], raIn); err != nil {
		return err
	}

	return nil
}

// ownerReadInternalHelper sets up command auth and checks response auth for
// OwnerReadInternalPub. It's not exported because OwnerReadInternalPub only
// supports two fixed key handles: khEK and khSRK.
func ownerReadInternalHelper(rw io.ReadWriter, kh Handle, ownerAuth digest) (*pubKey, error) {
	// Run OSAP for the Owner, reading a random OddOSAP for our initial command
	// and getting back a secret and a handle.
	sharedSecretOwn, osaprOwn, err := newOSAPSession(rw, etOwner, khOwner, ownerAuth[:])
	if err != nil {
		return nil, err
	}
	defer osaprOwn.Close(rw)
	defer zeroBytes(sharedSecretOwn[:])

	// The digest input for OwnerReadInternalPub is
	//
	// digest = SHA1(ordOwnerReadInternalPub || kh)
	//
	authIn := []interface{}{ordOwnerReadInternalPub, kh}
	ca, err := newCommandAuth(osaprOwn.AuthHandle, osaprOwn.NonceEven, sharedSecretOwn[:], authIn)
	if err != nil {
		return nil, err
	}

	pk, ra, ret, err := ownerReadInternalPub(rw, kh, ca)
	if err != nil {
		return nil, err
	}

	// Check response authentication.
	raIn := []interface{}{ret, ordOwnerReadInternalPub, pk}
	if err := ra.verify(ca.NonceOdd, sharedSecretOwn[:], raIn); err != nil {
		return nil, err
	}

	return pk, nil
}

// OwnerReadSRK uses owner auth to get a blob representing the SRK.
func OwnerReadSRK(rw io.ReadWriter, ownerAuth digest) ([]byte, error) {
	pk, err := ownerReadInternalHelper(rw, khSRK, ownerAuth)
	if err != nil {
		return nil, err
	}

	return pack([]interface{}{pk})
}

// OwnerReadPubEK uses owner auth to get a blob representing the public part of the
// endorsement key.
func OwnerReadPubEK(rw io.ReadWriter, ownerAuth digest) ([]byte, error) {
	pk, err := ownerReadInternalHelper(rw, khEK, ownerAuth)
	if err != nil {
		return nil, err
	}

	return pack([]interface{}{pk})
}

// ReadPubEK reads the public part of the endorsement key when no owner is
// established.
func ReadPubEK(rw io.ReadWriter) ([]byte, error) {
	var n nonce
	if _, err := rand.Read(n[:]); err != nil {
		return nil, err
	}

	pk, d, _, err := readPubEK(rw, n)
	if err != nil {
		return nil, err
	}

	// Recompute the hash of the pk and the nonce to defend against replay
	// attacks.
	b, err := pack([]interface{}{pk, n})
	if err != nil {
		return nil, err
	}

	s := sha1.Sum(b)
	if subtle.ConstantTimeCompare(s[:], d[:]) != 1 {
		return nil, errors.New("the ReadPubEK operation failed the replay check")
	}

	return pack([]interface{}{pk})
}

// OwnerClear uses owner auth to clear the TPM. After this operation, the TPM
// can change ownership.
func OwnerClear(rw io.ReadWriter, ownerAuth digest) error {
	// Run OSAP for the Owner, reading a random OddOSAP for our initial command
	// and getting back a secret and a handle.
	sharedSecretOwn, osaprOwn, err := newOSAPSession(rw, etOwner, khOwner, ownerAuth[:])
	if err != nil {
		return err
	}
	defer osaprOwn.Close(rw)
	defer zeroBytes(sharedSecretOwn[:])

	// The digest input for OwnerClear is
	//
	// digest = SHA1(ordOwnerClear)
	//
	authIn := []interface{}{ordOwnerClear}
	ca, err := newCommandAuth(osaprOwn.AuthHandle, osaprOwn.NonceEven, sharedSecretOwn[:], authIn)
	if err != nil {
		return err
	}

	ra, ret, err := ownerClear(rw, ca)
	if err != nil {
		return err
	}

	// Check response authentication.
	raIn := []interface{}{ret, ordOwnerClear}
	if err := ra.verify(ca.NonceOdd, sharedSecretOwn[:], raIn); err != nil {
		return err
	}

	return nil
}

// TakeOwnership takes over a TPM and inserts a new owner auth value and
// generates a new SRK, associating it with a new SRK auth value. This
// operation can only be performed if there isn't already an owner for the TPM.
// The pub EK blob can be acquired by calling ReadPubEK if there is no owner, or
// OwnerReadPubEK if there is.
func TakeOwnership(rw io.ReadWriter, newOwnerAuth digest, newSRKAuth digest, pubEK []byte) error {

	// Encrypt the owner and SRK auth with the endorsement key.
	ek, err := UnmarshalPubRSAPublicKey(pubEK)
	if err != nil {
		return err
	}
	encOwnerAuth, err := rsa.EncryptOAEP(sha1.New(), rand.Reader, ek, newOwnerAuth[:], oaepLabel)
	if err != nil {
		return err
	}
	encSRKAuth, err := rsa.EncryptOAEP(sha1.New(), rand.Reader, ek, newSRKAuth[:], oaepLabel)
	if err != nil {
		return err
	}

	// The params for the SRK have very tight requirements:
	// - KeyLength must be 2048
	// - alg must be RSA
	// - Enc must be OAEP SHA1 MGF1
	// - Sig must be None
	// - Key usage must be Storage
	// - Key must not be migratable
	srkRSAParams := rsaKeyParms{
		KeyLength: 2048,
		NumPrimes: 2,
	}
	srkpb, err := pack([]interface{}{srkRSAParams})
	if err != nil {
		return err
	}
	srkParams := keyParms{
		AlgID:     algRSA,
		EncScheme: esRSAEsOAEPSHA1MGF1,
		SigScheme: ssNone,
		Parms:     srkpb,
	}
	srk := &key{
		Version:        0x01010000,
		KeyUsage:       keyStorage,
		KeyFlags:       0,
		AuthDataUsage:  authAlways,
		AlgorithmParms: srkParams,
	}

	// Get command auth using OIAP with the new owner auth.
	oiapr, err := oiap(rw)
	if err != nil {
		return err
	}
	defer oiapr.Close(rw)

	// The digest for TakeOwnership is
	//
	// SHA1(ordTakeOwnership || pidOwner || encOwnerAuth || encSRKAuth || srk)
	authIn := []interface{}{ordTakeOwnership, pidOwner, encOwnerAuth, encSRKAuth, srk}
	ca, err := newCommandAuth(oiapr.AuthHandle, oiapr.NonceEven, newOwnerAuth[:], authIn)
	if err != nil {
		return err
	}

	k, ra, ret, err := takeOwnership(rw, encOwnerAuth, encSRKAuth, srk, ca)
	if err != nil {
		return err
	}

	raIn := []interface{}{ret, ordTakeOwnership, k}
	return ra.verify(ca.NonceOdd, newOwnerAuth[:], raIn)
}<|MERGE_RESOLUTION|>--- conflicted
+++ resolved
@@ -30,21 +30,6 @@
 	"os"
 )
 
-<<<<<<< HEAD
-// GetKeys gets the list of handles for currently-loaded TPM keys.
-func GetKeys(f *os.File) ([]Handle, error) {
-	var b []byte
-	subCap, err := pack([]interface{}{rtKey})
-	if err != nil {
-		return nil, err
-	}
-	in := []interface{}{capHandle, subCap}
-	out := []interface{}{&b}
-	if _, err := submitTPMRequest(f, tagRQUCommand, ordGetCapability, in, out); err != nil {
-		return nil, err
-	}
-	return unpackKeyHandleList(b)
-=======
 // OpenTPM opens a channel to the TPM at the given path. If the file is a
 // device, then it treats it like a normal TPM device, and if the file is a
 // Unix domain socket, then it opens a connection to the socket.
@@ -74,7 +59,21 @@
 	}
 
 	return rwc, nil
->>>>>>> 4d0d6738
+}
+
+// GetKeys gets the list of handles for currently-loaded TPM keys.
+func GetKeys(f *os.File) ([]Handle, error) {
+	var b []byte
+	subCap, err := pack([]interface{}{rtKey})
+	if err != nil {
+		return nil, err
+	}
+	in := []interface{}{capHandle, subCap}
+	out := []interface{}{&b}
+	if _, err := submitTPMRequest(f, tagRQUCommand, ordGetCapability, in, out); err != nil {
+		return nil, err
+	}
+	return unpackKeyHandleList(b)
 }
 
 // ReadPCR reads a PCR value from the TPM.
