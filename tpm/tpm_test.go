// Copyright (c) 2014, Google Inc. All rights reserved.
//
// Licensed under the Apache License, Version 2.0 (the "License");
// you may not use this file except in compliance with the License.
// You may obtain a copy of the License at
//
//     http://www.apache.org/licenses/LICENSE-2.0
//
// Unless required by applicable law or agreed to in writing, software
// distributed under the License is distributed on an "AS IS" BASIS,
// WITHOUT WARRANTIES OR CONDITIONS OF ANY KIND, either express or implied.
// See the License for the specific language governing permissions and
// limitations under the License.

package tpm

import (
<<<<<<< HEAD
	bytes "bytes"
	rand "crypto/rand"
	sha1 "crypto/sha1"
	ioutil "io/ioutil"
	os "os"
	testing "testing"

	tpmutil "github.com/google/go-tpm/tpmutil"
=======
	"bytes"
	"crypto/rand"
	"crypto/sha1"
	"io/ioutil"
	"os"
	"testing"

	"github.com/google/go-tpm/tpmutil"
>>>>>>> e965e8a6
)

var (
	ownerAuthEnvVar = "TPM_OWNER_AUTH"
	srkAuthEnvVar   = "TPM_SRK_AUTH"
	aikAuthEnvVar   = "TPM_AIK_AUTH"
	tpmPathEnvVar   = "TPM_PATH"
)

// getAuth looks in the environment variables to find a given auth input value.
// If the environment variable is not present, then getAuth returns the
// well-known auth value of 20 bytes of zeros.
func getAuth(name string) [20]byte {
	var auth [20]byte
	authInput := os.Getenv(name)
	if authInput != "" {
		aa := sha1.Sum([]byte(authInput))
		copy(auth[:], aa[:])
	}
	return auth
}

func TestGetKeys(t *testing.T) {
	rwc := openTPMOrSkip(t)
	defer rwc.Close()

	handles, err := GetKeys(rwc)
	if err != nil {
		t.Fatal("Couldn't enumerate keys in the TPM:", err)
	}

	t.Logf("Got %d keys: % d\n", len(handles), handles)
}

func TestPcrExtend(t *testing.T) {
	rwc := openTPMOrSkip(t)
	defer rwc.Close()

	var pcrValue [20]byte
	var value = "FFFFFFFFFFFFFFFFFFFF"
	copy(pcrValue[:], value)

	oldPcrValue, err := ReadPCR(rwc, 12)
	if err != nil {
		t.Fatal("Couldn't read PCR 12 from the TPM:", err)
	}

	newPcrValue, err := PcrExtend(rwc, 12, pcrValue)
	if err != nil {
		t.Fatal("Couldn't extend PCR 12 from the TPM:", err)
	}

	finalPcr := sha1.Sum(append(oldPcrValue, pcrValue[:]...))

	if bytes.Equal(finalPcr[:], newPcrValue) {
		t.Logf("PCR are equal!\n")
	} else {
		t.Fatal("PCR are not equal! Test failed.\n")
	}
}

func TestReadPCR(t *testing.T) {
	rwc := openTPMOrSkip(t)
	defer rwc.Close()

	res, err := ReadPCR(rwc, 18)
	if err != nil {
		t.Fatal("Couldn't read PCR 18 from the TPM:", err)
	}

	t.Logf("Got PCR 18 value % x\n", res)
}

func TestFetchPCRValues(t *testing.T) {
	rwc := openTPMOrSkip(t)
	defer rwc.Close()

	var mask pcrMask
	if err := mask.setPCR(17); err != nil {
		t.Fatal("Couldn't set PCR 17:", err)
	}

	pcrs, err := FetchPCRValues(rwc, []int{17})
	if err != nil {
		t.Fatal("Couldn't get PCRs 17:", err)
	}

	comp, err := createPCRComposite(mask, pcrs)
	if err != nil {
		t.Fatal("Couldn't create PCR composite")
	}

	if len(comp) != int(digestSize) {
		t.Fatal("Invalid PCR composite")
	}

	var locality byte
	_, err = createPCRInfoLong(locality, mask, pcrs)
	if err != nil {
		t.Fatal("Couldn't create a pcrInfoLong structure for these PCRs")
	}
}

func TestGetRandom(t *testing.T) {
	rwc := openTPMOrSkip(t)
	defer rwc.Close()

	// Try to get 16 bytes of randomness from the TPM.
	b, err := GetRandom(rwc, 16)
	if err != nil {
		t.Fatal("Couldn't get 16 bytes of randomness from the TPM:", err)
	}

	if len(b) != 16 {
		t.Fatal("Couldn't get 16 bytes of randomness from the TPM")
	}
}

func TestOIAP(t *testing.T) {
	rwc := openTPMOrSkip(t)
	defer rwc.Close()

	// Get auth info from OIAP.
	_, err := oiap(rwc)
	if err != nil {
		t.Fatal("Couldn't run OIAP:", err)
	}
}

func TestOSAP(t *testing.T) {
	rwc := openTPMOrSkip(t)
	defer rwc.Close()

	// Try to run OSAP for the SRK.
	osapc := &osapCommand{
		EntityType:  etSRK,
		EntityValue: khSRK,
	}

	if _, err := rand.Read(osapc.OddOSAP[:]); err != nil {
		t.Fatal("Couldn't get a random odd OSAP nonce")
	}

	_, err := osap(rwc, osapc)
	if err != nil {
		t.Fatal("Couldn't run OSAP:", err)
	}
}

func TestResizeableSlice(t *testing.T) {
	// Set up an encoded slice with a byte array.
	ra := &responseAuth{
		NonceEven:   [20]byte{},
		ContSession: 1,
		Auth:        [20]byte{},
	}

	b := make([]byte, 322)
	if _, err := rand.Read(b); err != nil {
		t.Fatal("Couldn't read random bytes into the byte array")
	}

	bb, err := tpmutil.Pack(ra, b)
	if err != nil {
		t.Fatal("Couldn't pack the bytes:", err)
	}

	var ra2 responseAuth
	var b2 []byte
	if _, err := tpmutil.Unpack(bb, &ra2, &b2); err != nil {
		t.Fatal("Couldn't unpack the resizeable values:", err)
	}

	if !bytes.Equal(b2, b) {
		t.Fatal("ResizeableSlice was not resized or copied correctly")
	}
}

func TestSeal(t *testing.T) {
	rwc := openTPMOrSkip(t)
	defer rwc.Close()

	data := make([]byte, 64)
	data[0] = 137
	data[1] = 138
	data[2] = 139

	srkAuth := getAuth(srkAuthEnvVar)
	sealed, err := Seal(rwc, 0 /* locality 0 */, []int{17} /* PCR 17 */, data, srkAuth[:])
	if err != nil {
		t.Fatal("Couldn't seal the data:", err)
	}

	data2, err := Unseal(rwc, sealed, srkAuth[:])
	if err != nil {
		t.Fatal("Couldn't unseal the data:", err)
	}

	if !bytes.Equal(data2, data) {
		t.Fatal("Unsealed data doesn't match original data")
	}
}

func TestLoadKey2(t *testing.T) {
	rwc := openTPMOrSkip(t)
	defer rwc.Close()

	// Get the key from aikblob, assuming it exists. Otherwise, skip the test.
	blob, err := ioutil.ReadFile("./aikblob")
	if err != nil {
		t.Skip("No aikblob file; skipping test")
	}

	// We're using the well-known authenticator of 20 bytes of zeros.
	srkAuth := getAuth(srkAuthEnvVar)
	handle, err := LoadKey2(rwc, blob, srkAuth[:])
	if err != nil {
		t.Fatal("Couldn't load the AIK into the TPM and get a handle for it:", err)
	}

	if err := CloseKey(rwc, handle); err != nil {
		t.Fatal("Couldn't flush the AIK from the TPM:", err)
	}
}

func TestQuote2(t *testing.T) {
	rwc := openTPMOrSkip(t)
	defer rwc.Close()

	// Get the key from aikblob, assuming it exists. Otherwise, skip the test.
	blob, err := ioutil.ReadFile("./aikblob")
	if err != nil {
		t.Skip("No aikblob file; skipping test")
	}

	// Load the AIK for the quote.
	// We're using the well-known authenticator of 20 bytes of zeros.
	srkAuth := getAuth(srkAuthEnvVar)
	handle, err := LoadKey2(rwc, blob, srkAuth[:])
	if err != nil {
		t.Fatal("Couldn't load the AIK into the TPM and get a handle for it:", err)
	}
	defer CloseKey(rwc, handle)

	// Data to quote.
	data := []byte(`The OS says this test is good`)
	aikAuth := getAuth(aikAuthEnvVar)
	q, err := Quote2(rwc, handle, data, []int{17, 18}, 1 /* addVersion */, aikAuth[:])
	if err != nil {
		t.Fatal("Couldn't quote the data:", err)
	}

	if len(q) == 0 {
		t.Fatal("Couldn't get a quote using an AIK")
	}
}

func TestGetPubKey(t *testing.T) {
	// For testing purposes, use the aikblob if it exists. Otherwise, just skip
	// this test. TODO(tmroeder): implement AIK creation so we can always run
	// this test.
	rwc := openTPMOrSkip(t)
	defer rwc.Close()

	// Get the key from aikblob, assuming it exists. Otherwise, skip the test.
	blob, err := ioutil.ReadFile("./aikblob")
	if err != nil {
		t.Skip("No aikblob file; skipping test")
	}

	// Load the AIK for the quote.
	// We're using the well-known authenticator of 20 bytes of zeros.
	srkAuth := getAuth(srkAuthEnvVar)
	handle, err := LoadKey2(rwc, blob, srkAuth[:])
	if err != nil {
		t.Fatal("Couldn't load the AIK into the TPM and get a handle for it:", err)
	}
	defer CloseKey(rwc, handle)

	k, err := GetPubKey(rwc, handle, srkAuth[:])
	if err != nil {
		t.Fatal("Couldn't get the pub key for the AIK")
	}

	if len(k) == 0 {
		t.Fatal("Couldn't get a pubkey blob from an AIK")
	}
}

func TestQuote(t *testing.T) {
	rwc := openTPMOrSkip(t)
	defer rwc.Close()

	// Get the key from aikblob, assuming it exists. Otherwise, skip the test.
	blob, err := ioutil.ReadFile("./aikblob")
	if err != nil {
		t.Skip("No aikblob file; skipping test")
	}

	// Load the AIK for the quote.
	srkAuth := getAuth(srkAuthEnvVar)
	handle, err := LoadKey2(rwc, blob, srkAuth[:])
	if err != nil {
		t.Fatal("Couldn't load the AIK into the TPM and get a handle for it:", err)
	}
	defer CloseKey(rwc, handle)

	// Data to quote.
	data := []byte(`The OS says this test is good`)
	pcrNums := []int{17, 18}
	aikAuth := getAuth(aikAuthEnvVar)
	q, values, err := Quote(rwc, handle, data, pcrNums, aikAuth[:])
	if err != nil {
		t.Fatal("Couldn't quote the data:", err)
	}

	// Verify the quote.
	pk, err := UnmarshalRSAPublicKey(blob)
	if err != nil {
		t.Fatal("Couldn't extract an RSA key from the AIK blob:", err)
	}

	if err := VerifyQuote(pk, data, q, pcrNums, values); err != nil {
		t.Fatal("The quote didn't pass verification:", err)
	}
}

func TestUnmarshalRSAPublicKey(t *testing.T) {
	// Get the key from aikblob, assuming it exists. Otherwise, skip the test.
	blob, err := ioutil.ReadFile("./aikblob")
	if err != nil {
		t.Skip("No aikblob file; skipping test")
	}

	if _, err := UnmarshalRSAPublicKey(blob); err != nil {
		t.Fatal("Couldn't extract an RSA key from the AIK blob:", err)
	}
}

func TestMakeIdentity(t *testing.T) {
	rwc := openTPMOrSkip(t)
	defer rwc.Close()

	srkAuth := getAuth(srkAuthEnvVar)
	ownerAuth := getAuth(ownerAuthEnvVar)
	aikAuth := getAuth(aikAuthEnvVar)

	// In the simplest case, we pass in nil for the Privacy CA key and the
	// label.
	blob, err := MakeIdentity(rwc, srkAuth[:], ownerAuth[:], aikAuth[:], nil, nil)
	if err != nil {
		t.Fatal("Couldn't make a new AIK in the TPM:", err)
	}

	handle, err := LoadKey2(rwc, blob, srkAuth[:])
	if err != nil {
		t.Fatal("Couldn't load the freshly-generated AIK into the TPM and get a handle for it:", err)
	}
	defer CloseKey(rwc, handle)

	// Data to quote.
	data := []byte(`The OS says this test and new AIK is good`)
	pcrNums := []int{17, 18}
	q, values, err := Quote(rwc, handle, data, pcrNums, aikAuth[:])
	if err != nil {
		t.Fatal("Couldn't quote the data:", err)
	}

	// Verify the quote.
	pk, err := UnmarshalRSAPublicKey(blob)
	if err != nil {
		t.Fatal("Couldn't extract an RSA key from the AIK blob:", err)
	}

	if err := VerifyQuote(pk, data, q, pcrNums, values); err != nil {
		t.Fatal("The quote didn't pass verification:", err)
	}
}

func TestResetLockValue(t *testing.T) {
	rwc := openTPMOrSkip(t)
	defer rwc.Close()

	// This test code assumes that the owner auth is the well-known value.
	ownerAuth := getAuth(ownerAuthEnvVar)
	if err := ResetLockValue(rwc, ownerAuth); err != nil {
		t.Fatal("Couldn't reset the lock value:", err)
	}
}

func TestOwnerReadSRK(t *testing.T) {
	rwc := openTPMOrSkip(t)
	defer rwc.Close()

	// This test code assumes that the owner auth is the well-known value.
	ownerAuth := getAuth(ownerAuthEnvVar)
	srkb, err := OwnerReadSRK(rwc, ownerAuth)
	if err != nil {
		t.Fatal("Couldn't read the SRK using owner auth:", err)
	}

	if len(srkb) == 0 {
		t.Fatal("Couldn't get an SRK blob from the TPM")
	}
}

func TestOwnerReadPubEK(t *testing.T) {
	rwc := openTPMOrSkip(t)
	defer rwc.Close()

	// This test code assumes that the owner auth is the well-known value.
	ownerAuth := getAuth(ownerAuthEnvVar)
	pkb, err := OwnerReadPubEK(rwc, ownerAuth)
	if err != nil {
		t.Fatal("Couldn't read the pub EK using owner auth:", err)
	}

	pk, err := UnmarshalPubRSAPublicKey(pkb)
	if err != nil {
		t.Fatal("Couldn't unmarshal the endorsement key:", err)
	}

	if pk.N.BitLen() != 2048 {
		t.Fatal("Invalid endorsement key: not a 2048-bit RSA key")
	}
}

func TestOwnerClear(t *testing.T) {
	// Only enable this if you know what you're doing.
	t.Skip()
	rwc := openTPMOrSkip(t)
	defer rwc.Close()

	// This test code assumes that the owner auth is the well-known value.
	ownerAuth := getAuth(ownerAuthEnvVar)
	if err := OwnerClear(rwc, ownerAuth); err != nil {
		t.Fatal("Couldn't clear the TPM using owner auth:", err)
	}
}

func TestTakeOwnership(t *testing.T) {
	// This only works in limited circumstances, so it's disabled in general.
	t.Skip()
	rwc := openTPMOrSkip(t)
	defer rwc.Close()

	ownerAuth := getAuth(ownerAuthEnvVar)
	srkAuth := getAuth(srkAuthEnvVar)

	// This test assumes that the TPM has been cleared using OwnerClear.
	pubek, err := ReadPubEK(rwc)
	if err != nil {
		t.Fatal("Couldn't read the public endorsement key from the TPM:", err)
	}

	if err := TakeOwnership(rwc, ownerAuth, srkAuth, pubek); err != nil {
		t.Fatal("Couldn't take ownership of the TPM:", err)
	}
}<|MERGE_RESOLUTION|>--- conflicted
+++ resolved
@@ -15,16 +15,6 @@
 package tpm
 
 import (
-<<<<<<< HEAD
-	bytes "bytes"
-	rand "crypto/rand"
-	sha1 "crypto/sha1"
-	ioutil "io/ioutil"
-	os "os"
-	testing "testing"
-
-	tpmutil "github.com/google/go-tpm/tpmutil"
-=======
 	"bytes"
 	"crypto/rand"
 	"crypto/sha1"
@@ -33,7 +23,6 @@
 	"testing"
 
 	"github.com/google/go-tpm/tpmutil"
->>>>>>> e965e8a6
 )
 
 var (
