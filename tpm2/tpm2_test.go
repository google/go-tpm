--- conflicted
+++ resolved
@@ -932,7 +932,6 @@
 	}
 }
 
-<<<<<<< HEAD
 func TestNVRead(t *testing.T) {
 	rw := openTPM(t)
 	defer rw.Close()
@@ -941,7 +940,9 @@
 	_, err := NVRead(rw, 0x1c00002)
 	if err != nil {
 		t.Fatalf("NVRead() failed: %v", err)
-=======
+  }
+}
+    
 func TestNVWrite(t *testing.T) {
 	rw := openTPM(t)
 	defer rw.Close()
@@ -969,6 +970,5 @@
 	// Write the data
 	if err := NVWrite(rw, HandleOwner, idx, emptyPassword, data, 0); err != nil {
 		t.Fatalf("NVWrite failed: %v", err)
->>>>>>> 4a9f59dc
 	}
 }